--- conflicted
+++ resolved
@@ -10,7 +10,6 @@
 lcd_rows = 2
 
 # Raspberry Pi Pin Config:
-<<<<<<< HEAD
 lcd_rs = digitalio.DigitalInOut(board.D26)  # LCD pin 4
 lcd_en = digitalio.DigitalInOut(board.D19)  # LCD pin 6
 lcd_d7 = digitalio.DigitalInOut(board.D27)  # LCD pin 14
@@ -18,14 +17,6 @@
 lcd_d5 = digitalio.DigitalInOut(board.D24)  # LCD pin 12
 lcd_d4 = digitalio.DigitalInOut(board.D25)  # LCD pin 11
 lcd_rw = digitalio.DigitalInOut(board.D4)   # LCD pin 5.  Determines whether to read to or write from the display. Not necessary if only writing to the display. Used on shield.
-=======
-lcd_rs = digitalio.DigitalInOut(board.D26)  # pin 4
-lcd_en = digitalio.DigitalInOut(board.D19)  # pin 6
-lcd_d7 = digitalio.DigitalInOut(board.D27)  # pin 14
-lcd_d6 = digitalio.DigitalInOut(board.D22)  # pin 13
-lcd_d5 = digitalio.DigitalInOut(board.D24)  # pin 12
-lcd_d4 = digitalio.DigitalInOut(board.D25)  # pin 11
->>>>>>> 849d3526
 
 red = pulseio.PWMOut(board.D21)
 green = pulseio.PWMOut(board.D12)
@@ -45,10 +36,7 @@
     red,
     green,
     blue,
-<<<<<<< HEAD
     lcd_rw,
-=======
->>>>>>> 849d3526
 )
 
 RED = [100, 0, 0]
