# SPDX-FileCopyrightText: 2020 Diego Elio Pettenò
#
# SPDX-License-Identifier: Unlicense

repos:
<<<<<<< HEAD
-   repo: https://github.com/python/black
    rev: 23.3.0
    hooks:
    - id: black
-   repo: https://github.com/fsfe/reuse-tool
    rev: v1.1.1
    hooks:
    - id: reuse
-   repo: https://github.com/pre-commit/pre-commit-hooks
    rev: v4.4.0
    hooks:
    -   id: check-yaml
    -   id: end-of-file-fixer
    -   id: trailing-whitespace
-   repo: https://github.com/pycqa/pylint
    rev: v3.3.1
=======
  - repo: https://github.com/python/black
    rev: 23.3.0
    hooks:
      - id: black
  - repo: https://github.com/fsfe/reuse-tool
    rev: v1.1.2
    hooks:
      - id: reuse
  - repo: https://github.com/pre-commit/pre-commit-hooks
    rev: v4.4.0
    hooks:
      - id: check-yaml
      - id: end-of-file-fixer
      - id: trailing-whitespace
  - repo: https://github.com/pycqa/pylint
    rev: v2.17.4
>>>>>>> 2ec52f9e
    hooks:
      - id: pylint
        name: pylint (library code)
        types: [python]
        args:
          - --disable=consider-using-f-string
        exclude: "^(docs/|examples/|tests/|setup.py$)"
      - id: pylint
        name: pylint (example code)
        description: Run pylint rules on "examples/*.py" files
        types: [python]
        files: "^examples/"
        args:
          - --disable=missing-docstring,invalid-name,consider-using-f-string,duplicate-code
      - id: pylint
        name: pylint (test code)
        description: Run pylint rules on "tests/*.py" files
        types: [python]
        files: "^tests/"
        args:
          - --disable=missing-docstring,consider-using-f-string,duplicate-code<|MERGE_RESOLUTION|>--- conflicted
+++ resolved
@@ -3,24 +3,6 @@
 # SPDX-License-Identifier: Unlicense
 
 repos:
-<<<<<<< HEAD
--   repo: https://github.com/python/black
-    rev: 23.3.0
-    hooks:
-    - id: black
--   repo: https://github.com/fsfe/reuse-tool
-    rev: v1.1.1
-    hooks:
-    - id: reuse
--   repo: https://github.com/pre-commit/pre-commit-hooks
-    rev: v4.4.0
-    hooks:
-    -   id: check-yaml
-    -   id: end-of-file-fixer
-    -   id: trailing-whitespace
--   repo: https://github.com/pycqa/pylint
-    rev: v3.3.1
-=======
   - repo: https://github.com/python/black
     rev: 23.3.0
     hooks:
@@ -36,8 +18,7 @@
       - id: end-of-file-fixer
       - id: trailing-whitespace
   - repo: https://github.com/pycqa/pylint
-    rev: v2.17.4
->>>>>>> 2ec52f9e
+    rev: v3.3.1
     hooks:
       - id: pylint
         name: pylint (library code)
